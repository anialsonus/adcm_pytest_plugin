--- conflicted
+++ resolved
@@ -32,12 +32,7 @@
     cluster = bundle.cluster_create("test_cluster")
     with pytest.raises(AssertionError) as action_run_exception:
         run_cluster_action_and_assert_result(cluster=cluster, action="fail_action")
-<<<<<<< HEAD
     assert "Meant to fail" in str(action_run_exception.value), "No ansible error in AssertionError message"
-=======
-    assert "Meant to fail" in str(
-        action_run_exception.value
-    ), "No ansible error in AssertionError message"
 
 
 @pytest.mark.parametrize("bundle_dir", ["simple_action_cluster"])
@@ -71,5 +66,4 @@
     run_cluster_action_and_assert_result(
         cluster=cluster, action="simple_action", verbose=False
     )
-    assert "verbosity: 4" not in sdk_client_fs.job_list()[0].log_list()[0].content
->>>>>>> f0bb2887
+    assert "verbosity: 4" not in sdk_client_fs.job_list()[0].log_list()[0].content