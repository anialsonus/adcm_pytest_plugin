--- conflicted
+++ resolved
@@ -18,11 +18,7 @@
     packages=find_packages(where="src"),
     package_dir={"": "src"},
     include_package_data=True,
-<<<<<<< HEAD
-    version="4.4.5",
-=======
     version="4.5.0",
->>>>>>> 431fc60c
     # the following makes a plugin available to pytest
     entry_points={"pytest11": ["adcm_pytest_plugin = adcm_pytest_plugin.plugin"]},
     # custom PyPI classifier for pytest plugins
