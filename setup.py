--- conflicted
+++ resolved
@@ -19,11 +19,7 @@
     packages=find_packages(where="src"),
     package_dir={"": "src"},
     include_package_data=True,
-<<<<<<< HEAD
-    version="4.8.5",
-=======
-    version="4.9.1",
->>>>>>> ab92b3c5
+    version="4.9.2",
     # the following makes a plugin available to pytest
     entry_points={"pytest11": ["adcm_pytest_plugin = adcm_pytest_plugin.plugin"]},
     # custom PyPI classifier for pytest plugins
