# Licensed under the Apache License, Version 2.0 (the "License");
# you may not use this file except in compliance with the License.
# You may obtain a copy of the License at
#
#      http://www.apache.org/licenses/LICENSE-2.0
#
# Unless required by applicable law or agreed to in writing, software
# distributed under the License is distributed on an "AS IS" BASIS,
# WITHOUT WARRANTIES OR CONDITIONS OF ANY KIND, either express or implied.
# See the License for the specific language governing permissions and
# limitations under the License.

from setuptools import setup, find_packages

setup(
    name="adcm_pytest_plugin",
    description="The pytest plugin including a set of common tools for ADCM testing",
    packages=find_packages(where="src"),
    package_dir={"": "src"},
    include_package_data=True,
<<<<<<< HEAD
    version="4.2.5",
=======
    version="4.3.0",
>>>>>>> 12642d55
    # the following makes a plugin available to pytest
    entry_points={"pytest11": ["adcm_pytest_plugin = adcm_pytest_plugin.plugin"]},
    # custom PyPI classifier for pytest plugins
    install_requires=[
        "pytest",
        "docker",
        "adcm_client>=2021.4.15.17",
        "allure-pytest>=2.9.42",
        "requests",
        "version_utils",
        "ifaddr",
        "retry",
        "deprecated",
        "coreapi",
    ],
    classifiers=["Framework :: Pytest"],
)<|MERGE_RESOLUTION|>--- conflicted
+++ resolved
@@ -18,11 +18,7 @@
     packages=find_packages(where="src"),
     package_dir={"": "src"},
     include_package_data=True,
-<<<<<<< HEAD
-    version="4.2.5",
-=======
-    version="4.3.0",
->>>>>>> 12642d55
+    version="4.3.1",
     # the following makes a plugin available to pytest
     entry_points={"pytest11": ["adcm_pytest_plugin = adcm_pytest_plugin.plugin"]},
     # custom PyPI classifier for pytest plugins
