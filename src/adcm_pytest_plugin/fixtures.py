# Licensed under the Apache License, Version 2.0 (the "License");
# you may not use this file except in compliance with the License.
# You may obtain a copy of the License at
#
#      http://www.apache.org/licenses/LICENSE-2.0
#
# Unless required by applicable law or agreed to in writing, software
# distributed under the License is distributed on an "AS IS" BASIS,
# WITHOUT WARRANTIES OR CONDITIONS OF ANY KIND, either express or implied.
# See the License for the specific language governing permissions and
# limitations under the License.
import socket
import time
import uuid
from contextlib import suppress
from typing import Generator, Optional

import allure
import docker
import ifaddr
import pytest
from _pytest.fixtures import SubRequest
from adcm_client.base import Paging, WaitTimeout
from adcm_client.objects import ADCMClient
from allure_commons.reporter import AllureReporter
from allure_commons.utils import uuid4
from allure_pytest.listener import AllureListener
from requests.exceptions import ReadTimeout as DockerReadTimeout

from adcm_pytest_plugin import utils
from .docker_utils import (
    ADCM,
    ADCMInitializer,
    ContainerConfig,
    DockerWrapper,
    gather_adcm_data_from_container,
    is_docker,
    remove_container_volumes,
    remove_docker_image,
    split_tag,
)
from .utils import check_mutually_exclusive, remove_host

DATADIR = utils.get_data_dir(__file__)

__all__ = [
    "image",
    "cmd_opts",
    "adcm_fs",
    "adcm_ss",
    "adcm_ms",
    "sdk_client_ms",
    "sdk_client_fs",
    "sdk_client_ss",
    "adcm_api_credentials",
]


@allure.title("ADCM credentials")
@pytest.fixture(scope="session")
def adcm_api_credentials() -> dict:
    """ADCM credentials for use in tests"""
    return {"user": "admin", "password": "admin"}


# pylint: disable=W0621
@allure.title("ADCM Image")
@pytest.fixture(scope="session")
def image(request, cmd_opts, adcm_api_credentials):
    """That fixture creates ADCM container, waits until
    a database becomes initialised and stores that as images
    with random tag and name local/adcminit
    That can be useful to use that fixture to make ADCM's
    container startup time shorter.
    Operates with cmd-opts:
     '--staticimage INIT_IMAGE'
     '--adcm-image IMAGE'
     '--remote-docker HOST:PORT'
     '--dontstop'
     '--nopull'
    Fixture returns list:
    repo, tag
    """

    mutually_exclusive_opts = [
        ["adcm_image", "adcm_images", "adcm_min_version"],
        ["staticimage", "adcm_images", "adcm_min_version"],
    ]
    # if more than one option that defines image params is used raise exception
    # pytest don't allow more convenient mechanisms to add mutually exclusive options.
    for opt_sets in mutually_exclusive_opts:
        if check_mutually_exclusive(cmd_opts, *opt_sets):
            raise Exception("wrong using of import parameters %s are mutually exclusive" % ", ".join(opt_sets))

    pull = not cmd_opts.nopull
    if cmd_opts.remote_docker:
        dc = docker.DockerClient(base_url=f"tcp://{cmd_opts.remote_docker}", timeout=120)
    else:
        dc = docker.from_env(timeout=120)

    params = dict()
    if cmd_opts.staticimage:
        params["repo"], params["tag"] = split_tag(cmd_opts.staticimage)
    # if image fixture was indirectly parametrized
    # use 'adcm_repo' and 'adcm_tag' from parametrisation
    if hasattr(request, "param"):
        params["adcm_repo"], params["adcm_tag"] = request.param
    # if there is no parametrization check if adcm_image option is passed
    elif cmd_opts.adcm_image:
        params["adcm_repo"], params["adcm_tag"] = split_tag(cmd_opts.adcm_image)

    init_image = ADCMInitializer(
        pull=pull,
        dc=dc,
        adcm_api_credentials=adcm_api_credentials,
        **params,
    ).get_initialized_adcm_image()

    yield init_image["repo"], init_image["tag"]

    if cmd_opts.dontstop or cmd_opts.staticimage:
        return  # leave image intact

    remove_docker_image(**init_image, dc=dc)


def _adcm(image, cmd_opts, request, adcm_api_credentials, upgradable=False) -> Generator[ADCM, None, None]:
    repo, tag = image
    labels = {"pytest_node_id": request.node.nodeid}
    docker_url = None
    if cmd_opts.remote_docker:
        docker_url = f"tcp://{cmd_opts.remote_docker}"
        dw = DockerWrapper(base_url=docker_url)
        ip = cmd_opts.remote_docker.split(":")[0]
    else:
        dw = DockerWrapper()
        ip = _get_connection_ip(cmd_opts.remote_executor_host) if cmd_opts.remote_executor_host else None
        if ip and is_docker():
            if _get_if_type(ip) == "0":
                raise EnvironmentError(
                    "You are using network interface with 'bridge' "
                    "type while running inside container."
                    "There is no obvious way to get external ip in this case."
                    "Try running container with pytest with --net=host option"
                )
    volumes = {}
    if upgradable:
        volume_name = str(uuid.uuid4())[-12:]
        volumes.update({volume_name: {"bind": "/adcm/shadow", "mode": "rw"}})
    adcm = dw.run_adcm_from_config(
        ContainerConfig(image=repo, tag=tag, pull=False, ip=ip, labels=labels, volumes=volumes, docker_url=docker_url)
    )

    yield adcm

    if request.config.option.dontstop:
        return  # leave container intact

    gather = True
    # If there is no rep_call attribute, presumably test setup failed,
    # or fixture scope is not function. Will collect /adcm/data anyway.
    with suppress(AttributeError):
        if not request.node.rep_call.failed:
            gather = False
    if gather:
        _attach_adcm_logs(request, adcm)

    _remove_hosts(ADCMClient(url=adcm.url, **adcm_api_credentials))

    with suppress(DockerReadTimeout):
        adcm.stop()

    remove_container_volumes(adcm.container, dw.client)


def _allure_reporter(config) -> Optional[AllureReporter]:
    """Get Allure Reporter from pytest plugins"""
    listener: AllureListener = next(
        filter(
            lambda plugin: (isinstance(plugin, AllureListener)),
            dict(config.pluginmanager.list_name_plugin()).values(),
        ),
        None,
    )
    return listener.allure_logger if listener else None


@allure.step("Gather /adcm/data/ from ADCM container")
def _attach_adcm_logs(request: SubRequest, adcm: ADCM):
    file_name = f"ADCM Log {request.node.name}_{time.time()}"
    reporter = _allure_reporter(request.config)
    if reporter:
        test_result = reporter.get_test(uuid=None)
        with gather_adcm_data_from_container(adcm) as data:
            reporter.attach_data(
                uuid=uuid4(),
                body=data,
                name="{}.tgz".format(file_name),
                extension="tgz",
                parent_uuid=test_result.uuid,
            )
    else:
        with gather_adcm_data_from_container(adcm) as data:
            allure.attach(
                body=data,
                name="{}.tgz".format(file_name),
                extension="tgz",
            )


def _get_connection_ip(remote_host: str):
    """
    Try to open connection to remote and get ip address of the interface used.
    """
    s = socket.socket(socket.AF_INET, socket.SOCK_DGRAM)
    s.connect((remote_host, 1))
    ip = s.getsockname()[0]
    s.close()
    return ip


def _get_if_name_by_ip(if_ip):
    """Get interface name by interface IP"""
    for adapter in ifaddr.get_adapters():
        for ip in adapter.ips:
            if ip.ip == if_ip:
                return adapter.name
    raise ValueError(f"IP {if_ip} does not match any network interface!")


def _get_if_type(if_ip):
    """
    Get interface type from /sys/class/net/{if_name}/type
    """
    if_name = _get_if_name_by_ip(if_ip)
    with open(f"/sys/class/net/{if_name}/type", "r") as f:
        return f.readline().strip()


def _remove_hosts(adcm_cli: ADCMClient):
    for cluster in Paging(adcm_cli.cluster_list):
        cluster.delete()
    jobs = list()
    for host in Paging(adcm_cli.host_list):
        if host.state != "removed" and "remove" in list(map(lambda x: getattr(x, "name"), host.action_list())):
            jobs.append(remove_host(host))
    for job in jobs:
        # In case when host were not removed in requested timeout
        # we don't want it to affect test result
        with suppress(WaitTimeout):
            job.wait(timeout=60)


##################################################
#                  S D K
##################################################
@allure.title("[MS] ADCM Container")
@pytest.fixture(scope="module")
def adcm_ms(image, cmd_opts, request, adcm_api_credentials) -> Generator[ADCM, None, None]:
    """Runs adcm container from the previously initialized image.
    Operates '--dontstop' option.
    Returns authorized instance of ADCM object
    """
    yield from _adcm(image, cmd_opts, request, adcm_api_credentials)


@allure.title("[FS] ADCM Container")
@pytest.fixture(scope="function")
def adcm_fs(image, cmd_opts, request, adcm_api_credentials) -> Generator[ADCM, None, None]:
    """Runs adcm container from the previously initialized image.
    Operates '--dontstop' option.
    Returns authorized instance of ADCM object
    """
    yield from _adcm(image, cmd_opts, request, adcm_api_credentials)


@allure.title("[SS] ADCM Container")
@pytest.fixture(scope="session")
def adcm_ss(image, cmd_opts, request, adcm_api_credentials) -> Generator[ADCM, None, None]:
    """Runs adcm container from the previously initialized image.
    Operates '--dontstop' option.
    Returns authorized instance of ADCM object
    """
    yield from _adcm(image, cmd_opts, request, adcm_api_credentials)


@allure.title("[MS] ADCM Client")
@pytest.fixture(scope="module")
def sdk_client_ms(adcm_ms: ADCM, adcm_api_credentials) -> ADCMClient:
    """Returns ADCMClient object from adcm_client"""
    return ADCMClient(url=adcm_ms.url, **adcm_api_credentials)


@allure.title("[FS] ADCM Client")
@pytest.fixture(scope="function")
def sdk_client_fs(adcm_fs: ADCM, adcm_api_credentials) -> ADCMClient:
    """Returns ADCMClient object from adcm_client"""
    return ADCMClient(url=adcm_fs.url, **adcm_api_credentials)


@allure.title("[SS] ADCM Client")
@pytest.fixture(scope="session")
def sdk_client_ss(adcm_ss: ADCM, adcm_api_credentials) -> ADCMClient:
    """Returns ADCMClient object from adcm_client"""
    return ADCMClient(url=adcm_ss.url, **adcm_api_credentials)


@allure.title("Pytest options")
@pytest.fixture(scope="session")
def cmd_opts(request):
    """Returns pytest request options object"""
    return request.config.option


@allure.title("Add dummy objects to ADCM")
<<<<<<< HEAD
def _sdk_client_with_objects_ss(sdk_client_ss):
=======
def _add_objects_to_adcm(sdk_client):
>>>>>>> 954ba703
    """Returns ADCMClient with ADCM objects"""
    with allure.step("Create provider"):
        provider_bundle = sdk_client_ss.upload_from_fs(utils.get_data_dir(__file__, "provider"))
        provider = provider_bundle.provider_prototype().provider_create("Some provider")
    with allure.step("Create cluster for the further import"):
        cluster_to_import_bundle = sdk_client_ss.upload_from_fs(utils.get_data_dir(__file__, "cluster_to_import"))
        cluster_to_import = cluster_to_import_bundle.cluster_prototype().cluster_create(name="Dummy cluster to import")
    with allure.step("Create a cluster with service"):
        cluster_bundle = sdk_client_ss.upload_from_fs(utils.get_data_dir(__file__, "cluster_with_service"))
        cluster = cluster_bundle.cluster_prototype().cluster_create(name="Cluster with services")
        cluster.bind(cluster_to_import)
    with allure.step("Add services"):
        service_first = cluster.service_add(name="Dummy service")
        service_second = cluster.service_add(name="Second service")
    with allure.step("Add hosts"):
        host_first = provider.host_create("host_in_cluster")
        host_second = provider.host_create("host_in_cluster_second")
        cluster.host_add(host_first)
        cluster.host_add(host_second)
    with allure.step("Set components"):
        cluster.hostcomponent_set(
            (host_first, service_first.component(name="first")),
            (host_second, service_first.component(name="second")),
            (host_second, service_second.component(name="third")),
        )
    with allure.step("Run task"):
        task = cluster.action(name="action_on_cluster").run()
        task.wait()
    return sdk_client_ss<|MERGE_RESOLUTION|>--- conflicted
+++ resolved
@@ -313,11 +313,7 @@
 
 
 @allure.title("Add dummy objects to ADCM")
-<<<<<<< HEAD
 def _sdk_client_with_objects_ss(sdk_client_ss):
-=======
-def _add_objects_to_adcm(sdk_client):
->>>>>>> 954ba703
     """Returns ADCMClient with ADCM objects"""
     with allure.step("Create provider"):
         provider_bundle = sdk_client_ss.upload_from_fs(utils.get_data_dir(__file__, "provider"))
