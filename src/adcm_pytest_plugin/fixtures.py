--- conflicted
+++ resolved
@@ -283,54 +283,31 @@
 ##################################################
 @allure.title("[MS] ADCM Container")
 @pytest.fixture(scope="module")
-<<<<<<< HEAD
-def adcm_ms(image, cmd_opts, request) -> Generator[ADCM, None, None]:
-=======
 def adcm_ms(image, cmd_opts, request, adcm_api_credentials, adcm_is_upgradable: bool) -> Generator[ADCM, None, None]:
->>>>>>> 2dde92cf
     """Runs adcm container from the previously initialized image.
     Operates '--dontstop' option.
     Returns authorized instance of ADCM object
     """
-<<<<<<< HEAD
-    yield from _adcm(image, cmd_opts, request)
-=======
     yield from _adcm(image, cmd_opts, request, adcm_api_credentials, upgradable=adcm_is_upgradable)
->>>>>>> 2dde92cf
 
 
 @allure.title("[FS] ADCM Container")
 @pytest.fixture(scope="function")
-<<<<<<< HEAD
-def adcm_fs(image, cmd_opts, request) -> Generator[ADCM, None, None]:
-=======
 def adcm_fs(image, cmd_opts, request, adcm_api_credentials, adcm_is_upgradable: bool) -> Generator[ADCM, None, None]:
->>>>>>> 2dde92cf
     """Runs adcm container from the previously initialized image.
     Operates '--dontstop' option.
     Returns authorized instance of ADCM object
     """
-<<<<<<< HEAD
-    yield from _adcm(image, cmd_opts, request)
-=======
     yield from _adcm(image, cmd_opts, request, adcm_api_credentials, upgradable=adcm_is_upgradable)
->>>>>>> 2dde92cf
 
 
 @allure.title("[SS] ADCM Container")
 @pytest.fixture(scope="session")
-<<<<<<< HEAD
-def adcm_ss(image, cmd_opts, request) -> Generator[ADCM, None, None]:
-=======
 def adcm_ss(image, cmd_opts, request, adcm_api_credentials, adcm_is_upgradable: bool) -> Generator[ADCM, None, None]:
->>>>>>> 2dde92cf
     """Runs adcm container from the previously initialized image.
     Operates '--dontstop' option.
     Returns authorized instance of ADCM object
     """
-<<<<<<< HEAD
-    yield from _adcm(image, cmd_opts, request)
-=======
     yield from _adcm(image, cmd_opts, request, adcm_api_credentials, upgradable=adcm_is_upgradable)
 
 
@@ -341,7 +318,6 @@
     if hasattr(request, "param") and request.param:
         return True
     return False
->>>>>>> 2dde92cf
 
 
 @allure.title("[MS] ADCM Client")
